﻿using System;
using System.Text;
using System.Threading;
using System.Threading.Tasks;
using System.Net;
using System.Net.Sockets;
using System.Net.WebSockets;
using System.IO;

namespace Sphere10.Framework.Communications {
	public class WebSocketsChannel : ProtocolChannel, IDisposable {

		public event EventHandlerEx<WebSocketReceiveResult> ReceivedWebSocketMessage;
		IPEndPoint LocalEndpoint { get; }
		IPEndPoint RemoteEndpoint { get; }
		string URI { get; }
		bool Secure { get; }
		TcpClient TcpClient { get; set; }
		TcpListener Server { get; set; }
		NetworkStream NetworkStream { get; set; }
		WebSocket WebSocket { get; set; }
		ClientWebSocket ClientWebSocket { get; set; }

		public WebSocketsChannel(IPEndPoint localEndpoint, IPEndPoint remoteEndpoint, CommunicationRole role, bool secure) {
			LocalEndpoint = localEndpoint;
			RemoteEndpoint = remoteEndpoint;
			LocalRole = role;
			Secure = secure;

			if (Secure) {
				throw new NotImplementedException("Secure Websockets is not available yet");
			}

			if (role != CommunicationRole.Server) {
				throw new NotImplementedException("Websockets, this constructor is for Servers only");
			}
			Server = new TcpListener(localEndpoint);
			CloseInitiator = null;
		}

		public WebSocketsChannel(string uri, CommunicationRole role, bool secure) {
			URI = uri;
			LocalRole = role;
			Secure = secure;

			if (Secure) {
				throw new NotImplementedException("Secure Websockets is not available yet");
			}

			if (role != CommunicationRole.Client) {
				throw new NotImplementedException("Websockets, this constructor is for Clients only");
			}

			ClientWebSocket = new ClientWebSocket();
		}

		public override CommunicationRole LocalRole { get; }

		public CommunicationRole? CloseInitiator { get; set; }

		public override Task Close() {
			CloseInitiator ??= this.LocalRole;
			return base.Close();
		}

		async Task RespondToCloseMessage() {

SystemLog.Info($"RespondToCloseMessage() Start");
			if (LocalRole == CommunicationRole.Server) {
				if (WebSocket.State != WebSocketState.Closed) {
					await WebSocket.CloseOutputAsync(WebSocketCloseStatus.NormalClosure, string.Empty, CancellationToken.None);
				}
			} else {
				if (ClientWebSocket.State != WebSocketState.Closed) {
					await ClientWebSocket.CloseOutputAsync(WebSocketCloseStatus.NormalClosure, string.Empty, CancellationToken.None);
				}
			}
SystemLog.Info($"RespondToCloseMessage() End");
		}

		protected override async Task BeginClose(CancellationToken cancellationToken) {
			if (CloseInitiator != LocalRole)
				return;

			var tcs = new TaskCompletionSource();

			ReceivedWebSocketMessage += async message => {
				tcs.SetResult();
			};
			cancellationToken.Register(() => tcs.TrySetCanceled());

			if (LocalRole == CommunicationRole.Server) {
				await WebSocket.CloseAsync(WebSocketCloseStatus.NormalClosure, string.Empty, CancellationToken.None);
			} else {
				await ClientWebSocket.CloseAsync(WebSocketCloseStatus.NormalClosure, string.Empty, CancellationToken.None);
			}

			await tcs.Task;
		}

<<<<<<< HEAD
		protected override async Task CloseInternal() {

			if (LocalRole == CommunicationRole.Server) {
				TcpClient.Close();
				TcpClient.Dispose();
				TcpClient = null;

				Server.Server.Close();
				Server.Stop();
				Server = null;

				NetworkStream.Close();
				NetworkStream.Flush();
				NetworkStream.Dispose();
				NetworkStream = null;

				WebSocket = null;
			} else {
				ClientWebSocket = null;
			}
		}

		protected override bool IsConnectionAlive() {
			if (LocalRole == CommunicationRole.Server) {

				if (Server == null || Server.Server == null || //!Server.Pending() || !Server.Server.Connected ||
					TcpClient == null || !TcpClient.Connected || TcpClient.Client == null || !TcpClient.Client.Connected ||
					NetworkStream == null || NetworkStream.Socket == null || !NetworkStream.Socket.Connected ||
					WebSocket == null || WebSocket.State == WebSocketState.Aborted || 
										 WebSocket.State == WebSocketState.Closed || 
										 WebSocket.State == WebSocketState.CloseReceived || 
										 WebSocket.State == WebSocketState.CloseSent || 
										 WebSocket.State == WebSocketState.None) {
					return false;
				}

				return NetworkStream.Socket.Connected;
				//return Server.Server.Connected;
			} else {
				return ClientWebSocket.State == WebSocketState.Open;
			}
=======
		protected override bool IsConnectionAlive() {
			throw new NotImplementedException();
			// HS 2022-01-30: disable due to porting issues .NET 5 -> .NET Standard 2.1
			//if (Role == CommunicationRole.Server) {

			//	return NetWorkStream.Socket.Connected;

			//	//return Server.Server.Connected;
			//} else {
			//	// finish code
			//	return true;
			//}
>>>>>>> a94dc21a
		}

		protected override async Task OpenInternal() {
			if (LocalRole == CommunicationRole.Server) {
				Server.Start();
				TcpClient = await Server.AcceptTcpClientAsync(); // will block here until a connection is made
				NetworkStream = TcpClient.GetStream();
				// "ws" probably does nothing and should be ignored
				WebSocket = WebSocket.CreateFromStream(NetworkStream, true, "ws", new TimeSpan(0, 30, 0)); // 30 Minute timeout, this seems to do nothing and is default at about 30 secs
				DoHandshake(NetworkStream);
			} else {
				try {
					await ClientWebSocket.ConnectAsync(new Uri(URI), CancellationToken.None);
				}
				catch (Exception ex) {

				}
			}

			// Handle the response to close
			ReceivedWebSocketMessage += async msg => {
				if (msg.MessageType == WebSocketMessageType.Close && CloseInitiator == null) {
					CloseInitiator = LocalRole switch {
						CommunicationRole.Server => CommunicationRole.Client,
						CommunicationRole.Client => CommunicationRole.Server,
					};
					// handle close response
					await RespondToCloseMessage();
					CloseInitiator ??= this.LocalRole;
					await CloseInternal();
				}
			};
		}

		protected override async Task<byte[]> ReceiveBytesInternal(CancellationToken cancellationToken) {

			var buffer = new byte[1024];

			if (LocalRole == CommunicationRole.Server) {
				using (var memoryStream = new MemoryStream()) {

					while (true) {
						var received = await WebSocket.ReceiveAsync(new ArraySegment<byte>(buffer), cancellationToken);
						NotifyReceivedWebSocketMessage(received);
						memoryStream.Write(buffer, 0, received.Count);
						if (received.EndOfMessage) break;
					}

					return memoryStream.ToArray();
				}
			} else { // Client
				using (var memoryStream = new MemoryStream()) {

					while (true) {
						var received = await ClientWebSocket.ReceiveAsync(new ArraySegment<byte>(buffer), cancellationToken);
						NotifyReceivedWebSocketMessage(received);
						memoryStream.Write(buffer, 0, received.Count);
						if (received.EndOfMessage) break;
					}

					return memoryStream.ToArray();
				}
			}
		}

		protected override async Task<bool> TrySendBytesInternal(ReadOnlyMemory<byte> bytes, CancellationToken cancellationToken) {
			if (LocalRole == CommunicationRole.Server) {
				await WebSocket.SendAsync(bytes, WebSocketMessageType.Text, true, cancellationToken);

				return true;
			} else {
				await ClientWebSocket.SendAsync(bytes, WebSocketMessageType.Text, true, cancellationToken);

				return true;
			}
		}

		protected virtual void OnReceivedWebSocketMessage(WebSocketReceiveResult result) {
		}

		private void NotifyReceivedWebSocketMessage(WebSocketReceiveResult result) {
			OnReceivedWebSocketMessage(result);
			ReceivedWebSocketMessage?.Invoke(result);
		}

		async static void DoHandshake(NetworkStream stream) {

			using (var memoryStream = new MemoryStream()) {
				var size = 0;
				var buffer = new byte[1024];

				while ((size = await stream.ReadAsync(buffer, CancellationToken.None)) > 0) {
					memoryStream.Write(buffer, 0, size);
					if (!stream.DataAvailable) break; // this might be improvable
				}

				var array = memoryStream.ToArray();

				if (array.Length > 0) {
					SwitchHttpToWebSockets(array, stream);
				}
			}
		}

		static void SwitchHttpToWebSockets(byte[] bytes, Stream stream) {
			var text = Encoding.UTF8.GetString(bytes);

			// this is the initial connection from a client
			// need to do the handshake
			if (new System.Text.RegularExpressions.Regex("^GET").IsMatch(text)) {
				const string eol = "\r\n"; // HTTP/1.1 defines the sequence CR LF as the end-of-line marker

				Byte[] response = Encoding.UTF8.GetBytes("HTTP/1.1 101 Switching Protocols" + eol
					+ "Connection: Upgrade" + eol
					+ "Upgrade: websocket" + eol
					+ "Sec-WebSocket-Accept: " + Convert.ToBase64String(
						System.Security.Cryptography.SHA1.Create().ComputeHash(
							Encoding.UTF8.GetBytes(
								new System.Text.RegularExpressions.Regex("Sec-WebSocket-Key: (.*)").Match(text).Groups[1].Value.Trim() + "258EAFA5-E914-47DA-95CA-C5AB0DC85B11"
							)
						)
					) + eol
					+ eol);
				stream.Write(response, 0, response.Length);
			}
		}
	}
}<|MERGE_RESOLUTION|>--- conflicted
+++ resolved
@@ -10,137 +10,44 @@
 namespace Sphere10.Framework.Communications {
 	public class WebSocketsChannel : ProtocolChannel, IDisposable {
 
-		public event EventHandlerEx<WebSocketReceiveResult> ReceivedWebSocketMessage;
-		IPEndPoint LocalEndpoint { get; }
-		IPEndPoint RemoteEndpoint { get; }
-		string URI { get; }
-		bool Secure { get; }
+		public IPEndPoint LocalEndpoint { get; }
+		public IPEndPoint RemoteEndpoint { get; }
+		public CommunicationRole Role { get; }
+		bool Secure { get; } 
 		TcpClient TcpClient { get; set; }
+
 		TcpListener Server { get; set; }
-		NetworkStream NetworkStream { get; set; }
-		WebSocket WebSocket { get; set; }
-		ClientWebSocket ClientWebSocket { get; set; }
+		NetworkStream NetWorkStream { get; set; }
+		WebSocket WebSocket { get; set; } 
 
 		public WebSocketsChannel(IPEndPoint localEndpoint, IPEndPoint remoteEndpoint, CommunicationRole role, bool secure) {
 			LocalEndpoint = localEndpoint;
 			RemoteEndpoint = remoteEndpoint;
-			LocalRole = role;
+			Role = role;
 			Secure = secure;
 
 			if (Secure) {
 				throw new NotImplementedException("Secure Websockets is not available yet");
 			}
 
-			if (role != CommunicationRole.Server) {
-				throw new NotImplementedException("Websockets, this constructor is for Servers only");
-			}
-			Server = new TcpListener(localEndpoint);
-			CloseInitiator = null;
-		}
+			if (role == CommunicationRole.Server) {
+				Server = new TcpListener(localEndpoint);
+			} else {
 
-		public WebSocketsChannel(string uri, CommunicationRole role, bool secure) {
-			URI = uri;
-			LocalRole = role;
-			Secure = secure;
-
-			if (Secure) {
-				throw new NotImplementedException("Secure Websockets is not available yet");
-			}
-
-			if (role != CommunicationRole.Client) {
-				throw new NotImplementedException("Websockets, this constructor is for Clients only");
-			}
-
-			ClientWebSocket = new ClientWebSocket();
-		}
-
-		public override CommunicationRole LocalRole { get; }
-
-		public CommunicationRole? CloseInitiator { get; set; }
-
-		public override Task Close() {
-			CloseInitiator ??= this.LocalRole;
-			return base.Close();
-		}
-
-		async Task RespondToCloseMessage() {
-
-SystemLog.Info($"RespondToCloseMessage() Start");
-			if (LocalRole == CommunicationRole.Server) {
-				if (WebSocket.State != WebSocketState.Closed) {
-					await WebSocket.CloseOutputAsync(WebSocketCloseStatus.NormalClosure, string.Empty, CancellationToken.None);
-				}
-			} else {
-				if (ClientWebSocket.State != WebSocketState.Closed) {
-					await ClientWebSocket.CloseOutputAsync(WebSocketCloseStatus.NormalClosure, string.Empty, CancellationToken.None);
-				}
-			}
-SystemLog.Info($"RespondToCloseMessage() End");
-		}
-
-		protected override async Task BeginClose(CancellationToken cancellationToken) {
-			if (CloseInitiator != LocalRole)
-				return;
-
-			var tcs = new TaskCompletionSource();
-
-			ReceivedWebSocketMessage += async message => {
-				tcs.SetResult();
-			};
-			cancellationToken.Register(() => tcs.TrySetCanceled());
-
-			if (LocalRole == CommunicationRole.Server) {
-				await WebSocket.CloseAsync(WebSocketCloseStatus.NormalClosure, string.Empty, CancellationToken.None);
-			} else {
-				await ClientWebSocket.CloseAsync(WebSocketCloseStatus.NormalClosure, string.Empty, CancellationToken.None);
-			}
-
-			await tcs.Task;
-		}
-
-<<<<<<< HEAD
-		protected override async Task CloseInternal() {
-
-			if (LocalRole == CommunicationRole.Server) {
-				TcpClient.Close();
-				TcpClient.Dispose();
-				TcpClient = null;
-
-				Server.Server.Close();
-				Server.Stop();
-				Server = null;
-
-				NetworkStream.Close();
-				NetworkStream.Flush();
-				NetworkStream.Dispose();
-				NetworkStream = null;
-
-				WebSocket = null;
-			} else {
-				ClientWebSocket = null;
 			}
 		}
 
-		protected override bool IsConnectionAlive() {
-			if (LocalRole == CommunicationRole.Server) {
+		public override CommunicationRole LocalRole => throw new NotImplementedException();
 
-				if (Server == null || Server.Server == null || //!Server.Pending() || !Server.Server.Connected ||
-					TcpClient == null || !TcpClient.Connected || TcpClient.Client == null || !TcpClient.Client.Connected ||
-					NetworkStream == null || NetworkStream.Socket == null || !NetworkStream.Socket.Connected ||
-					WebSocket == null || WebSocket.State == WebSocketState.Aborted || 
-										 WebSocket.State == WebSocketState.Closed || 
-										 WebSocket.State == WebSocketState.CloseReceived || 
-										 WebSocket.State == WebSocketState.CloseSent || 
-										 WebSocket.State == WebSocketState.None) {
-					return false;
-				}
+		protected override async Task CloseInternal() {
+			if (Role == CommunicationRole.Server) 
+			{ 
+				Server?.Stop();
+			} else {
 
-				return NetworkStream.Socket.Connected;
-				//return Server.Server.Connected;
-			} else {
-				return ClientWebSocket.State == WebSocketState.Open;
 			}
-=======
+		}
+
 		protected override bool IsConnectionAlive() {
 			throw new NotImplementedException();
 			// HS 2022-01-30: disable due to porting issues .NET 5 -> .NET Standard 2.1
@@ -153,105 +60,72 @@
 			//	// finish code
 			//	return true;
 			//}
->>>>>>> a94dc21a
 		}
 
 		protected override async Task OpenInternal() {
-			if (LocalRole == CommunicationRole.Server) {
+
+			if (Role == CommunicationRole.Server) {
 				Server.Start();
-				TcpClient = await Server.AcceptTcpClientAsync(); // will block here until a connection is made
-				NetworkStream = TcpClient.GetStream();
+				TcpClient = await Server.AcceptTcpClientAsync();
+				NetWorkStream = TcpClient.GetStream();
 				// "ws" probably does nothing and should be ignored
-				WebSocket = WebSocket.CreateFromStream(NetworkStream, true, "ws", new TimeSpan(0, 30, 0)); // 30 Minute timeout, this seems to do nothing and is default at about 30 secs
-				DoHandshake(NetworkStream);
+				WebSocket = WebSocket.CreateFromStream(NetWorkStream, true, "ws", new TimeSpan(0, 30, 0)); // 30 Minute timeout
+
+				DoHandshake(NetWorkStream);
+
+SystemLog.Info("WebSocketChannel HTTP to WebSockets Handshake Completed");
 			} else {
-				try {
-					await ClientWebSocket.ConnectAsync(new Uri(URI), CancellationToken.None);
-				}
-				catch (Exception ex) {
-
-				}
+				throw new NotImplementedException();
 			}
-
-			// Handle the response to close
-			ReceivedWebSocketMessage += async msg => {
-				if (msg.MessageType == WebSocketMessageType.Close && CloseInitiator == null) {
-					CloseInitiator = LocalRole switch {
-						CommunicationRole.Server => CommunicationRole.Client,
-						CommunicationRole.Client => CommunicationRole.Server,
-					};
-					// handle close response
-					await RespondToCloseMessage();
-					CloseInitiator ??= this.LocalRole;
-					await CloseInternal();
-				}
-			};
 		}
 
 		protected override async Task<byte[]> ReceiveBytesInternal(CancellationToken cancellationToken) {
 
-			var buffer = new byte[1024];
+			if (Role == CommunicationRole.Server) {
 
-			if (LocalRole == CommunicationRole.Server) {
+				Byte[] buffer = new byte[1024];
+
 				using (var memoryStream = new MemoryStream()) {
 
-					while (true) {
+					while(true) {
+						
 						var received = await WebSocket.ReceiveAsync(new ArraySegment<byte>(buffer), cancellationToken);
-						NotifyReceivedWebSocketMessage(received);
 						memoryStream.Write(buffer, 0, received.Count);
+
 						if (received.EndOfMessage) break;
 					}
 
-					return memoryStream.ToArray();
-				}
-			} else { // Client
-				using (var memoryStream = new MemoryStream()) {
-
-					while (true) {
-						var received = await ClientWebSocket.ReceiveAsync(new ArraySegment<byte>(buffer), cancellationToken);
-						NotifyReceivedWebSocketMessage(received);
-						memoryStream.Write(buffer, 0, received.Count);
-						if (received.EndOfMessage) break;
-					}
+SystemLog.Info("WebSocketChannel ReceiveBytesInternal");
 
 					return memoryStream.ToArray();
 				}
+			} else {
+				throw new NotImplementedException();
 			}
 		}
 
 		protected override async Task<bool> TrySendBytesInternal(ReadOnlyMemory<byte> bytes, CancellationToken cancellationToken) {
-			if (LocalRole == CommunicationRole.Server) {
+			if (Role == CommunicationRole.Server) {
 				await WebSocket.SendAsync(bytes, WebSocketMessageType.Text, true, cancellationToken);
 
 				return true;
 			} else {
-				await ClientWebSocket.SendAsync(bytes, WebSocketMessageType.Text, true, cancellationToken);
-
-				return true;
+				throw new NotImplementedException();
 			}
 		}
 
-		protected virtual void OnReceivedWebSocketMessage(WebSocketReceiveResult result) {
-		}
 
-		private void NotifyReceivedWebSocketMessage(WebSocketReceiveResult result) {
-			OnReceivedWebSocketMessage(result);
-			ReceivedWebSocketMessage?.Invoke(result);
-		}
 
-		async static void DoHandshake(NetworkStream stream) {
+		static void DoHandshake(NetworkStream stream) {
 
 			using (var memoryStream = new MemoryStream()) {
 				var size = 0;
 				var buffer = new byte[1024];
-
-				while ((size = await stream.ReadAsync(buffer, CancellationToken.None)) > 0) {
+				while (stream.DataAvailable && (size = stream.Read(buffer)) > 0) {
 					memoryStream.Write(buffer, 0, size);
-					if (!stream.DataAvailable) break; // this might be improvable
 				}
 
 				var array = memoryStream.ToArray();
-
 				if (array.Length > 0) {
 					SwitchHttpToWebSockets(array, stream);
 				}
